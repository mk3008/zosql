import express from 'express';
import path from 'path';
import { fileURLToPath } from 'url';
<<<<<<< HEAD
import { FileSystemManager } from './file-system.js';
=======
import { Logger } from './utils/logging.js';
import { SqlParserApi } from './api/sql-parser-api.js';
import { SchemaApi } from './api/schema-api.js';
import { DebugApi } from './api/debug-api.js';
import { QueryExecutorApi } from './api/query-executor-api.js';
import { PrivateSchemaApi } from './api/private-schema-api.js';
import { IntelliSenseDebugApi } from './api/intellisense-debug-api.js';
import { getHtmlTemplate } from './web-ui/template-system.js';
>>>>>>> 6a826aed

const __filename = fileURLToPath(import.meta.url);
const __dirname = path.dirname(__filename);

export interface WebServerOptions {
  port: number;
  host?: string;
}

export class WebServer {
  private app: express.Application;
  private server?: any;
  private port: number;
  private host: string;
<<<<<<< HEAD
  private fileSystem: FileSystemManager;
=======
  private logger: Logger;
  private sqlParserApi: SqlParserApi;
  private schemaApi: SchemaApi;
  private debugApi: DebugApi;
  private queryExecutorApi: QueryExecutorApi;
  private privateSchemaApi: PrivateSchemaApi;
  private intelliSenseDebugApi: IntelliSenseDebugApi;
>>>>>>> 6a826aed

  constructor(options: WebServerOptions) {
    this.app = express();
    this.port = options.port;
    this.host = options.host || 'localhost';
<<<<<<< HEAD
    this.fileSystem = new FileSystemManager();
=======
    
    // Initialize services
    this.logger = Logger.getInstance();
    
    this.sqlParserApi = new SqlParserApi();
    this.schemaApi = new SchemaApi();
    this.debugApi = new DebugApi();
    this.queryExecutorApi = new QueryExecutorApi();
    this.privateSchemaApi = new PrivateSchemaApi();
    this.intelliSenseDebugApi = new IntelliSenseDebugApi();
    
>>>>>>> 6a826aed
    this.setupMiddleware();
    this.setupRoutes();
    this.logger.clearLog();
    
    // Initialize database asynchronously
    this.initializeDatabase();
  }

  private setupMiddleware(): void {
    // Static files
    this.app.use(express.static(path.join(__dirname, '../public')));
    
    // JSON parsing
    this.app.use(express.json());
    
    // CORS for development
    this.app.use((_req, res, next) => {
      res.header('Access-Control-Allow-Origin', '*');
      res.header('Access-Control-Allow-Methods', 'GET, POST, PUT, DELETE');
      res.header('Access-Control-Allow-Headers', 'Content-Type');
      next();
    });
  }

  private setupRoutes(): void {
    // API routes
    this.app.get('/api/health', (_req, res) => {
      res.json({ status: 'ok', timestamp: new Date().toISOString() });
    });

    // File system API
    this.app.get('/api/files', (_req, res) => {
      const result = this.fileSystem.getFileTree();
      if (result.success) {
        res.json({ success: true, files: result.data });
      } else {
        res.status(500).json({ success: false, error: result.error });
      }
    });

    // Read file content
    this.app.get('/api/files/content', (req, res) => {
      const filePath = req.query.path as string;
      if (!filePath) {
        res.status(400).json({ success: false, error: 'File path is required' });
        return;
      }

      const result = this.fileSystem.readFile(filePath);
      if (result.success) {
        res.json({ success: true, ...result.data });
      } else {
        res.status(404).json({ success: false, error: result.error });
      }
    });

    // Write file content
    this.app.post('/api/files/content', (req, res) => {
      const { path: filePath, content } = req.body;
      if (!filePath || content === undefined) {
        res.status(400).json({ success: false, error: 'File path and content are required' });
        return;
      }

      const result = this.fileSystem.writeFile(filePath, content);
      if (result.success) {
        res.json({ success: true, ...result.data });
      } else {
        res.status(500).json({ success: false, error: result.error });
      }
    });

    // Create new file
    this.app.post('/api/files', (req, res) => {
      const { path: filePath, content = '' } = req.body;
      if (!filePath) {
        res.status(400).json({ success: false, error: 'File path is required' });
        return;
      }

      const result = this.fileSystem.createFile(filePath, content);
      if (result.success) {
        res.json({ success: true, ...result.data });
      } else {
        res.status(500).json({ success: false, error: result.error });
      }
    });

    // Create new folder
    this.app.post('/api/folders', (req, res) => {
      const { path: folderPath } = req.body;
      if (!folderPath) {
        res.status(400).json({ success: false, error: 'Folder path is required' });
        return;
      }

      const result = this.fileSystem.createFolder(folderPath);
      if (result.success) {
        res.json({ success: true, ...result.data });
      } else {
        res.status(500).json({ success: false, error: result.error });
      }
    });

    // Schema API
    this.app.get('/api/schema', this.schemaApi.handleGetSchema.bind(this.schemaApi));
    
    // Schema completion API for IntelliSense
    this.app.get('/api/schema/completion', this.schemaApi.handleGetSchemaCompletion.bind(this.schemaApi));
    
    // Private Schema API
    this.app.get('/api/private-schema', this.privateSchemaApi.handleGetPrivateSchema.bind(this.privateSchemaApi));
    
    // Private Schema completion API for IntelliSense
    this.app.get('/api/private-schema/completion', this.privateSchemaApi.handleGetPrivateCompletion.bind(this.privateSchemaApi));
    
    // SQL parsing API for syntax checking with detailed alias logging
    this.app.post('/api/parse-sql', this.sqlParserApi.handleParseSql.bind(this.sqlParserApi));
    
    // Debug IntelliSense API
    this.app.post('/api/debug-intellisense', this.debugApi.handleDebugIntelliSense.bind(this.debugApi));
    
    // Query execution API
    this.app.post('/api/execute-query', this.queryExecutorApi.handleExecuteQuery.bind(this.queryExecutorApi));
    
    // Database reset API
    this.app.post('/api/reset-database', this.queryExecutorApi.handleResetDatabase.bind(this.queryExecutorApi));
    
    // IntelliSense Debug API
    this.app.post('/api/intellisense-debug', this.intelliSenseDebugApi.handleDebugLog.bind(this.intelliSenseDebugApi));
    this.app.get('/api/intellisense-debug/logs', this.intelliSenseDebugApi.handleGetDebugLogs.bind(this.intelliSenseDebugApi));
    this.app.get('/api/intellisense-debug/analyze', this.intelliSenseDebugApi.handleAnalyzeLogs.bind(this.intelliSenseDebugApi));
    
    // Main application route
    this.app.get('/', (_req, res) => {
<<<<<<< HEAD
      res.send(`
        <!DOCTYPE html>
        <html lang="en">
        <head>
          <meta charset="UTF-8">
          <meta name="viewport" content="width=device-width, initial-scale=1.0">
          <title>zosql Browser</title>
          <style>
            body {
              font-family: 'Segoe UI', Tahoma, Geneva, Verdana, sans-serif;
              margin: 0;
              padding: 0;
              background-color: #1e1e1e;
              color: #cccccc;
            }
            .header {
              background: #2d2d30;
              padding: 10px 20px;
              border-bottom: 1px solid #3e3e42;
              display: flex;
              justify-content: space-between;
              align-items: center;
            }
            .logo {
              font-size: 18px;
              font-weight: bold;
              color: #007acc;
            }
            .status {
              font-size: 12px;
              color: #4caf50;
            }
            .main-container {
              display: flex;
              height: calc(100vh - 60px);
            }
            .sidebar {
              width: 250px;
              background: #252526;
              border-right: 1px solid #3e3e42;
              padding: 20px;
            }
            .editor-container {
              flex: 1;
              display: flex;
              flex-direction: column;
            }
            .editor-header {
              background: #2d2d30;
              padding: 10px 20px;
              border-bottom: 1px solid #3e3e42;
              font-size: 14px;
            }
            .editor {
              flex: 1;
              border: none;
              background: #1e1e1e;
              color: #cccccc;
              font-family: 'Consolas', 'Monaco', monospace;
              font-size: 14px;
              padding: 20px;
              resize: none;
              outline: none;
            }
            .file-tree {
              list-style: none;
              padding: 0;
              margin: 0;
            }
            .file-tree li {
              padding: 4px 0;
              cursor: pointer;
              font-size: 13px;
            }
            .file-tree li:hover {
              background: #2a2d2e;
            }
            .folder {
              color: #cccccc;
              font-weight: bold;
            }
            .file {
              color: #cccccc;
              padding-left: 16px;
            }
            .file.sql {
              color: #569cd6;
            }
            h3 {
              color: #cccccc;
              margin-bottom: 10px;
              font-size: 14px;
            }
            .action-button {
              background: #007acc;
              color: white;
              border: none;
              padding: 6px 12px;
              border-radius: 3px;
              cursor: pointer;
              font-size: 12px;
              margin-top: 10px;
            }
            .action-button:hover {
              background: #005a9e;
            }
          </style>
        </head>
        <body>
          <div class="header">
            <div class="logo">🚀 zosql Browser</div>
            <div class="status">● Server Running</div>
          </div>
          
          <div class="main-container">
            <div class="sidebar">
              <h3>Project Explorer</h3>
              <ul class="file-tree" id="file-tree">
                <li class="folder">📁 Loading...</li>
              </ul>
              
              <h3>Actions</h3>
              <button class="action-button" onclick="createNewFile()">New SQL File</button>
              <button class="action-button" onclick="saveCurrentFile()">Save (Ctrl+S)</button>
              <button class="action-button" onclick="runQuery()">Run Query</button>
              
              <h3>Development Info</h3>
              <div style="font-size: 12px; margin-top: 10px;">
                <div>Server: ${this.host}:${this.port}</div>
                <div>Started: ${new Date().toLocaleString()}</div>
              </div>
            </div>
            
            <div class="editor-container">
              <div class="editor-header">
                📄 main.sql
              </div>
              <div id="editor-container" style="flex: 1; position: relative;">
                <textarea class="editor" id="sql-editor" placeholder="-- Write your SQL query here
SELECT 
  id,
  name,
  email 
FROM users 
WHERE created_at > '2023-01-01'
ORDER BY created_at DESC;">-- Welcome to zosql Browser!
-- This is a Monaco Editor integration demo.
-- Phase 1 features in development:
-- ✓ Express.js Web Server
-- ✓ Basic UI Layout
-- ⚠️ Monaco Editor Integration (in progress)
-- ⚠️ File System Management
-- ⚠️ Schema Management
-- ⚠️ SQL IntelliSense
-- ⚠️ Syntax Error Detection
-- ⚠️ WASM Postgres Integration

SELECT 
  user_id,
  COUNT(*) as order_count,
  SUM(amount) as total_amount
FROM orders
WHERE order_date >= '2023-01-01'
GROUP BY user_id
ORDER BY total_amount DESC;</textarea>
              </div>
            </div>
          </div>
          
          <script>
            let currentEditor = null;
            let currentFilePath = null;
            
            async function loadFileTree() {
              try {
                const response = await fetch('/api/files');
                const data = await response.json();
                
                if (data.success) {
                  const fileTree = document.getElementById('file-tree');
                  fileTree.innerHTML = '';
                  
                  if (data.files && data.files.length > 0) {
                    data.files.forEach(item => {
                      renderFileTreeItem(item, fileTree);
                    });
                  } else {
                    fileTree.innerHTML = '<li class="folder">📁 No files found</li>';
                  }
                } else {
                  console.error('Failed to load file tree:', data.error);
                }
              } catch (error) {
                console.error('Error loading file tree:', error);
              }
            }
            
            function renderFileTreeItem(item, container, level = 0) {
              const li = document.createElement('li');
              const indent = '  '.repeat(level);
              
              if (item.type === 'folder') {
                li.className = 'folder';
                li.innerHTML = \`\${indent}📁 \${item.name}\`;
                li.style.cursor = 'pointer';
                li.style.userSelect = 'none';
                
                // Create nested ul for children
                if (item.children && item.children.length > 0) {
                  const nestedUl = document.createElement('ul');
                  nestedUl.style.marginLeft = '16px';
                  nestedUl.style.paddingLeft = '0';
                  nestedUl.style.listStyle = 'none';
                  nestedUl.style.display = 'block'; // Always show for now
                  
                  item.children.forEach(child => {
                    renderFileTreeItem(child, nestedUl, 0); // Reset level for nested items
                  });
                  
                  li.appendChild(nestedUl);
                }
              } else {
                li.className = 'file';
                if (item.extension === '.sql') {
                  li.className += ' sql';
                }
                li.innerHTML = \`\${indent}📄 \${item.name}\`;
                li.style.cursor = 'pointer';
                li.onclick = () => openFile(item.path, item.name);
              }
              
              container.appendChild(li);
            }
            
            async function openFile(filePath, fileName) {
              try {
                const response = await fetch(\`/api/files/content?path=\${encodeURIComponent(filePath)}\`);
                const data = await response.json();
                
                if (data.success) {
                  currentFilePath = filePath;
                  
                  // Update header
                  const header = document.querySelector('.editor-header');
                  header.textContent = \`📄 \${fileName}\`;
                  
                  // Update Monaco Editor if available
                  if (currentEditor) {
                    currentEditor.setValue(data.content || '');
                  } else {
                    // Fallback to textarea
                    const textarea = document.getElementById('sql-editor');
                    textarea.value = data.content || '';
                  }
                } else {
                  alert('Failed to load file: ' + data.error);
                }
              } catch (error) {
                alert('Error loading file: ' + error.message);
              }
            }
            
            async function saveCurrentFile() {
              if (!currentFilePath) {
                alert('No file is currently open');
                return;
              }
              
              try {
                const content = currentEditor ? currentEditor.getValue() : document.getElementById('sql-editor').value;
                
                const response = await fetch('/api/files/content', {
                  method: 'POST',
                  headers: {
                    'Content-Type': 'application/json',
                  },
                  body: JSON.stringify({
                    path: currentFilePath,
                    content: content
                  })
                });
                
                const data = await response.json();
                
                if (data.success) {
                  alert('File saved successfully');
                } else {
                  alert('Failed to save file: ' + data.error);
                }
              } catch (error) {
                alert('Error saving file: ' + error.message);
              }
            }
            
            function createNewFile() {
              const fileName = prompt('Enter file name (e.g., new_query.sql):');
              if (!fileName) return;
              
              const folderPath = prompt('Enter folder path (e.g., develop/reports):');
              const fullPath = folderPath ? \`\${folderPath}/\${fileName}\` : fileName;
              
              createFile(fullPath);
            }
            
            async function createFile(filePath) {
              try {
                const response = await fetch('/api/files', {
                  method: 'POST',
                  headers: {
                    'Content-Type': 'application/json',
                  },
                  body: JSON.stringify({
                    path: filePath,
                    content: '-- New SQL file\\nSELECT 1;'
                  })
                });
                
                const data = await response.json();
                
                if (data.success) {
                  alert('File created successfully');
                  loadFileTree(); // Refresh file tree
                } else {
                  alert('Failed to create file: ' + data.error);
                }
              } catch (error) {
                alert('Error creating file: ' + error.message);
              }
            }
            
            function runQuery() {
              const query = currentEditor ? currentEditor.getValue() : document.getElementById('sql-editor').value;
              alert('Query execution will be implemented in Phase 1\\n\\nQuery:\\n' + query);
            }
            
            // Monaco Editor integration
            async function initMonacoEditor() {
              try {
                // Load Monaco Editor from CDN
                await loadScript('https://unpkg.com/monaco-editor@0.52.2/min/vs/loader.js');
                
                // Configure Monaco
                require.config({ paths: { vs: 'https://unpkg.com/monaco-editor@0.52.2/min/vs' } });
                
                require(['vs/editor/editor.main'], function () {
                  // Initialize Monaco Editor
                  currentEditor = monaco.editor.create(document.getElementById('editor-container'), {
                    value: \`-- Welcome to zosql Browser!
-- This is a Monaco Editor integration demo.
-- Phase 1 features in development:
-- ✓ Express.js Web Server
-- ✓ Basic UI Layout
-- ✓ Monaco Editor Integration
-- ✓ File System Management
-- ⚠️ Schema Management
-- ⚠️ SQL IntelliSense
-- ⚠️ Syntax Error Detection
-- ⚠️ WASM Postgres Integration

SELECT 
  user_id,
  COUNT(*) as order_count,
  SUM(amount) as total_amount
FROM orders
WHERE order_date >= '2023-01-01'
GROUP BY user_id
ORDER BY total_amount DESC;\`,
                    language: 'sql',
                    theme: 'vs-dark',
                    automaticLayout: true,
                    fontSize: 14,
                    minimap: { enabled: false },
                    scrollBeyondLastLine: false
                  });
                  
                  // Add keyboard shortcuts
                  currentEditor.addCommand(monaco.KeyMod.CtrlCmd | monaco.KeyCode.KeyS, function() {
                    saveCurrentFile();
                  });
                  
                  // Hide the textarea
                  document.getElementById('sql-editor').style.display = 'none';
                  
                  console.log('Monaco Editor initialized successfully');
                  
                  // Load file tree after Monaco is ready
                  loadFileTree();
                });
              } catch (error) {
                console.error('Failed to load Monaco Editor:', error);
                console.log('Falling back to textarea');
              }
            }
            
            function loadScript(src) {
              return new Promise((resolve, reject) => {
                const script = document.createElement('script');
                script.src = src;
                script.onload = resolve;
                script.onerror = reject;
                document.head.appendChild(script);
              });
            }
            
            // Initialize Monaco Editor when page loads
            document.addEventListener('DOMContentLoaded', initMonacoEditor);
          </script>
        </body>
        </html>
      `);
=======
      res.send(getHtmlTemplate(this.host, this.port));
>>>>>>> 6a826aed
    });
  }

  private async initializeDatabase(): Promise<void> {
    try {
      await this.queryExecutorApi.initializeDatabase();
      this.logger.log('Database initialized successfully');
    } catch (error) {
      this.logger.log(`Failed to initialize database: ${error instanceof Error ? error.message : 'Unknown error'}`);
      // Continue running - database features will be unavailable
    }
  }

  public async start(): Promise<void> {
    return new Promise((resolve, reject) => {
      // Apply console replacement based on current configuration
      Logger.replaceConsole();
      
      this.server = this.app.listen(this.port, this.host, () => {
        this.logger.info(`zosql browser server running at http://${this.host}:${this.port}`);
        this.logger.log('zosql browser server started successfully');
        const logPaths = this.logger.getLogFilePaths();
        this.logger.info(`Log files created at:`);
        Object.entries(logPaths).forEach(([type, path]) => {
          this.logger.info(`  ${type}: ${path}`);
        });
        resolve();
      });

      this.server.on('error', (err: any) => {
        this.logger.error(`Server error: ${err.message}`);
        reject(err);
      });
    });
  }

  public async stop(): Promise<void> {
    return new Promise((resolve) => {
      if (this.server) {
        this.server.close(() => {
          this.logger.info('zosql browser server stopped');
          resolve();
        });
      } else {
        resolve();
      }
    });
  }

  public getUrl(): string {
    return `http://${this.host}:${this.port}`;
  }
}<|MERGE_RESOLUTION|>--- conflicted
+++ resolved
@@ -1,9 +1,6 @@
 import express from 'express';
 import path from 'path';
 import { fileURLToPath } from 'url';
-<<<<<<< HEAD
-import { FileSystemManager } from './file-system.js';
-=======
 import { Logger } from './utils/logging.js';
 import { SqlParserApi } from './api/sql-parser-api.js';
 import { SchemaApi } from './api/schema-api.js';
@@ -12,7 +9,6 @@
 import { PrivateSchemaApi } from './api/private-schema-api.js';
 import { IntelliSenseDebugApi } from './api/intellisense-debug-api.js';
 import { getHtmlTemplate } from './web-ui/template-system.js';
->>>>>>> 6a826aed
 
 const __filename = fileURLToPath(import.meta.url);
 const __dirname = path.dirname(__filename);
@@ -27,9 +23,6 @@
   private server?: any;
   private port: number;
   private host: string;
-<<<<<<< HEAD
-  private fileSystem: FileSystemManager;
-=======
   private logger: Logger;
   private sqlParserApi: SqlParserApi;
   private schemaApi: SchemaApi;
@@ -37,15 +30,11 @@
   private queryExecutorApi: QueryExecutorApi;
   private privateSchemaApi: PrivateSchemaApi;
   private intelliSenseDebugApi: IntelliSenseDebugApi;
->>>>>>> 6a826aed
 
   constructor(options: WebServerOptions) {
     this.app = express();
     this.port = options.port;
     this.host = options.host || 'localhost';
-<<<<<<< HEAD
-    this.fileSystem = new FileSystemManager();
-=======
     
     // Initialize services
     this.logger = Logger.getInstance();
@@ -57,7 +46,6 @@
     this.privateSchemaApi = new PrivateSchemaApi();
     this.intelliSenseDebugApi = new IntelliSenseDebugApi();
     
->>>>>>> 6a826aed
     this.setupMiddleware();
     this.setupRoutes();
     this.logger.clearLog();
@@ -88,78 +76,9 @@
       res.json({ status: 'ok', timestamp: new Date().toISOString() });
     });
 
-    // File system API
+    // File system API placeholder
     this.app.get('/api/files', (_req, res) => {
-      const result = this.fileSystem.getFileTree();
-      if (result.success) {
-        res.json({ success: true, files: result.data });
-      } else {
-        res.status(500).json({ success: false, error: result.error });
-      }
-    });
-
-    // Read file content
-    this.app.get('/api/files/content', (req, res) => {
-      const filePath = req.query.path as string;
-      if (!filePath) {
-        res.status(400).json({ success: false, error: 'File path is required' });
-        return;
-      }
-
-      const result = this.fileSystem.readFile(filePath);
-      if (result.success) {
-        res.json({ success: true, ...result.data });
-      } else {
-        res.status(404).json({ success: false, error: result.error });
-      }
-    });
-
-    // Write file content
-    this.app.post('/api/files/content', (req, res) => {
-      const { path: filePath, content } = req.body;
-      if (!filePath || content === undefined) {
-        res.status(400).json({ success: false, error: 'File path and content are required' });
-        return;
-      }
-
-      const result = this.fileSystem.writeFile(filePath, content);
-      if (result.success) {
-        res.json({ success: true, ...result.data });
-      } else {
-        res.status(500).json({ success: false, error: result.error });
-      }
-    });
-
-    // Create new file
-    this.app.post('/api/files', (req, res) => {
-      const { path: filePath, content = '' } = req.body;
-      if (!filePath) {
-        res.status(400).json({ success: false, error: 'File path is required' });
-        return;
-      }
-
-      const result = this.fileSystem.createFile(filePath, content);
-      if (result.success) {
-        res.json({ success: true, ...result.data });
-      } else {
-        res.status(500).json({ success: false, error: result.error });
-      }
-    });
-
-    // Create new folder
-    this.app.post('/api/folders', (req, res) => {
-      const { path: folderPath } = req.body;
-      if (!folderPath) {
-        res.status(400).json({ success: false, error: 'Folder path is required' });
-        return;
-      }
-
-      const result = this.fileSystem.createFolder(folderPath);
-      if (result.success) {
-        res.json({ success: true, ...result.data });
-      } else {
-        res.status(500).json({ success: false, error: result.error });
-      }
+      res.json({ files: [] });
     });
 
     // Schema API
@@ -193,420 +112,7 @@
     
     // Main application route
     this.app.get('/', (_req, res) => {
-<<<<<<< HEAD
-      res.send(`
-        <!DOCTYPE html>
-        <html lang="en">
-        <head>
-          <meta charset="UTF-8">
-          <meta name="viewport" content="width=device-width, initial-scale=1.0">
-          <title>zosql Browser</title>
-          <style>
-            body {
-              font-family: 'Segoe UI', Tahoma, Geneva, Verdana, sans-serif;
-              margin: 0;
-              padding: 0;
-              background-color: #1e1e1e;
-              color: #cccccc;
-            }
-            .header {
-              background: #2d2d30;
-              padding: 10px 20px;
-              border-bottom: 1px solid #3e3e42;
-              display: flex;
-              justify-content: space-between;
-              align-items: center;
-            }
-            .logo {
-              font-size: 18px;
-              font-weight: bold;
-              color: #007acc;
-            }
-            .status {
-              font-size: 12px;
-              color: #4caf50;
-            }
-            .main-container {
-              display: flex;
-              height: calc(100vh - 60px);
-            }
-            .sidebar {
-              width: 250px;
-              background: #252526;
-              border-right: 1px solid #3e3e42;
-              padding: 20px;
-            }
-            .editor-container {
-              flex: 1;
-              display: flex;
-              flex-direction: column;
-            }
-            .editor-header {
-              background: #2d2d30;
-              padding: 10px 20px;
-              border-bottom: 1px solid #3e3e42;
-              font-size: 14px;
-            }
-            .editor {
-              flex: 1;
-              border: none;
-              background: #1e1e1e;
-              color: #cccccc;
-              font-family: 'Consolas', 'Monaco', monospace;
-              font-size: 14px;
-              padding: 20px;
-              resize: none;
-              outline: none;
-            }
-            .file-tree {
-              list-style: none;
-              padding: 0;
-              margin: 0;
-            }
-            .file-tree li {
-              padding: 4px 0;
-              cursor: pointer;
-              font-size: 13px;
-            }
-            .file-tree li:hover {
-              background: #2a2d2e;
-            }
-            .folder {
-              color: #cccccc;
-              font-weight: bold;
-            }
-            .file {
-              color: #cccccc;
-              padding-left: 16px;
-            }
-            .file.sql {
-              color: #569cd6;
-            }
-            h3 {
-              color: #cccccc;
-              margin-bottom: 10px;
-              font-size: 14px;
-            }
-            .action-button {
-              background: #007acc;
-              color: white;
-              border: none;
-              padding: 6px 12px;
-              border-radius: 3px;
-              cursor: pointer;
-              font-size: 12px;
-              margin-top: 10px;
-            }
-            .action-button:hover {
-              background: #005a9e;
-            }
-          </style>
-        </head>
-        <body>
-          <div class="header">
-            <div class="logo">🚀 zosql Browser</div>
-            <div class="status">● Server Running</div>
-          </div>
-          
-          <div class="main-container">
-            <div class="sidebar">
-              <h3>Project Explorer</h3>
-              <ul class="file-tree" id="file-tree">
-                <li class="folder">📁 Loading...</li>
-              </ul>
-              
-              <h3>Actions</h3>
-              <button class="action-button" onclick="createNewFile()">New SQL File</button>
-              <button class="action-button" onclick="saveCurrentFile()">Save (Ctrl+S)</button>
-              <button class="action-button" onclick="runQuery()">Run Query</button>
-              
-              <h3>Development Info</h3>
-              <div style="font-size: 12px; margin-top: 10px;">
-                <div>Server: ${this.host}:${this.port}</div>
-                <div>Started: ${new Date().toLocaleString()}</div>
-              </div>
-            </div>
-            
-            <div class="editor-container">
-              <div class="editor-header">
-                📄 main.sql
-              </div>
-              <div id="editor-container" style="flex: 1; position: relative;">
-                <textarea class="editor" id="sql-editor" placeholder="-- Write your SQL query here
-SELECT 
-  id,
-  name,
-  email 
-FROM users 
-WHERE created_at > '2023-01-01'
-ORDER BY created_at DESC;">-- Welcome to zosql Browser!
--- This is a Monaco Editor integration demo.
--- Phase 1 features in development:
--- ✓ Express.js Web Server
--- ✓ Basic UI Layout
--- ⚠️ Monaco Editor Integration (in progress)
--- ⚠️ File System Management
--- ⚠️ Schema Management
--- ⚠️ SQL IntelliSense
--- ⚠️ Syntax Error Detection
--- ⚠️ WASM Postgres Integration
-
-SELECT 
-  user_id,
-  COUNT(*) as order_count,
-  SUM(amount) as total_amount
-FROM orders
-WHERE order_date >= '2023-01-01'
-GROUP BY user_id
-ORDER BY total_amount DESC;</textarea>
-              </div>
-            </div>
-          </div>
-          
-          <script>
-            let currentEditor = null;
-            let currentFilePath = null;
-            
-            async function loadFileTree() {
-              try {
-                const response = await fetch('/api/files');
-                const data = await response.json();
-                
-                if (data.success) {
-                  const fileTree = document.getElementById('file-tree');
-                  fileTree.innerHTML = '';
-                  
-                  if (data.files && data.files.length > 0) {
-                    data.files.forEach(item => {
-                      renderFileTreeItem(item, fileTree);
-                    });
-                  } else {
-                    fileTree.innerHTML = '<li class="folder">📁 No files found</li>';
-                  }
-                } else {
-                  console.error('Failed to load file tree:', data.error);
-                }
-              } catch (error) {
-                console.error('Error loading file tree:', error);
-              }
-            }
-            
-            function renderFileTreeItem(item, container, level = 0) {
-              const li = document.createElement('li');
-              const indent = '  '.repeat(level);
-              
-              if (item.type === 'folder') {
-                li.className = 'folder';
-                li.innerHTML = \`\${indent}📁 \${item.name}\`;
-                li.style.cursor = 'pointer';
-                li.style.userSelect = 'none';
-                
-                // Create nested ul for children
-                if (item.children && item.children.length > 0) {
-                  const nestedUl = document.createElement('ul');
-                  nestedUl.style.marginLeft = '16px';
-                  nestedUl.style.paddingLeft = '0';
-                  nestedUl.style.listStyle = 'none';
-                  nestedUl.style.display = 'block'; // Always show for now
-                  
-                  item.children.forEach(child => {
-                    renderFileTreeItem(child, nestedUl, 0); // Reset level for nested items
-                  });
-                  
-                  li.appendChild(nestedUl);
-                }
-              } else {
-                li.className = 'file';
-                if (item.extension === '.sql') {
-                  li.className += ' sql';
-                }
-                li.innerHTML = \`\${indent}📄 \${item.name}\`;
-                li.style.cursor = 'pointer';
-                li.onclick = () => openFile(item.path, item.name);
-              }
-              
-              container.appendChild(li);
-            }
-            
-            async function openFile(filePath, fileName) {
-              try {
-                const response = await fetch(\`/api/files/content?path=\${encodeURIComponent(filePath)}\`);
-                const data = await response.json();
-                
-                if (data.success) {
-                  currentFilePath = filePath;
-                  
-                  // Update header
-                  const header = document.querySelector('.editor-header');
-                  header.textContent = \`📄 \${fileName}\`;
-                  
-                  // Update Monaco Editor if available
-                  if (currentEditor) {
-                    currentEditor.setValue(data.content || '');
-                  } else {
-                    // Fallback to textarea
-                    const textarea = document.getElementById('sql-editor');
-                    textarea.value = data.content || '';
-                  }
-                } else {
-                  alert('Failed to load file: ' + data.error);
-                }
-              } catch (error) {
-                alert('Error loading file: ' + error.message);
-              }
-            }
-            
-            async function saveCurrentFile() {
-              if (!currentFilePath) {
-                alert('No file is currently open');
-                return;
-              }
-              
-              try {
-                const content = currentEditor ? currentEditor.getValue() : document.getElementById('sql-editor').value;
-                
-                const response = await fetch('/api/files/content', {
-                  method: 'POST',
-                  headers: {
-                    'Content-Type': 'application/json',
-                  },
-                  body: JSON.stringify({
-                    path: currentFilePath,
-                    content: content
-                  })
-                });
-                
-                const data = await response.json();
-                
-                if (data.success) {
-                  alert('File saved successfully');
-                } else {
-                  alert('Failed to save file: ' + data.error);
-                }
-              } catch (error) {
-                alert('Error saving file: ' + error.message);
-              }
-            }
-            
-            function createNewFile() {
-              const fileName = prompt('Enter file name (e.g., new_query.sql):');
-              if (!fileName) return;
-              
-              const folderPath = prompt('Enter folder path (e.g., develop/reports):');
-              const fullPath = folderPath ? \`\${folderPath}/\${fileName}\` : fileName;
-              
-              createFile(fullPath);
-            }
-            
-            async function createFile(filePath) {
-              try {
-                const response = await fetch('/api/files', {
-                  method: 'POST',
-                  headers: {
-                    'Content-Type': 'application/json',
-                  },
-                  body: JSON.stringify({
-                    path: filePath,
-                    content: '-- New SQL file\\nSELECT 1;'
-                  })
-                });
-                
-                const data = await response.json();
-                
-                if (data.success) {
-                  alert('File created successfully');
-                  loadFileTree(); // Refresh file tree
-                } else {
-                  alert('Failed to create file: ' + data.error);
-                }
-              } catch (error) {
-                alert('Error creating file: ' + error.message);
-              }
-            }
-            
-            function runQuery() {
-              const query = currentEditor ? currentEditor.getValue() : document.getElementById('sql-editor').value;
-              alert('Query execution will be implemented in Phase 1\\n\\nQuery:\\n' + query);
-            }
-            
-            // Monaco Editor integration
-            async function initMonacoEditor() {
-              try {
-                // Load Monaco Editor from CDN
-                await loadScript('https://unpkg.com/monaco-editor@0.52.2/min/vs/loader.js');
-                
-                // Configure Monaco
-                require.config({ paths: { vs: 'https://unpkg.com/monaco-editor@0.52.2/min/vs' } });
-                
-                require(['vs/editor/editor.main'], function () {
-                  // Initialize Monaco Editor
-                  currentEditor = monaco.editor.create(document.getElementById('editor-container'), {
-                    value: \`-- Welcome to zosql Browser!
--- This is a Monaco Editor integration demo.
--- Phase 1 features in development:
--- ✓ Express.js Web Server
--- ✓ Basic UI Layout
--- ✓ Monaco Editor Integration
--- ✓ File System Management
--- ⚠️ Schema Management
--- ⚠️ SQL IntelliSense
--- ⚠️ Syntax Error Detection
--- ⚠️ WASM Postgres Integration
-
-SELECT 
-  user_id,
-  COUNT(*) as order_count,
-  SUM(amount) as total_amount
-FROM orders
-WHERE order_date >= '2023-01-01'
-GROUP BY user_id
-ORDER BY total_amount DESC;\`,
-                    language: 'sql',
-                    theme: 'vs-dark',
-                    automaticLayout: true,
-                    fontSize: 14,
-                    minimap: { enabled: false },
-                    scrollBeyondLastLine: false
-                  });
-                  
-                  // Add keyboard shortcuts
-                  currentEditor.addCommand(monaco.KeyMod.CtrlCmd | monaco.KeyCode.KeyS, function() {
-                    saveCurrentFile();
-                  });
-                  
-                  // Hide the textarea
-                  document.getElementById('sql-editor').style.display = 'none';
-                  
-                  console.log('Monaco Editor initialized successfully');
-                  
-                  // Load file tree after Monaco is ready
-                  loadFileTree();
-                });
-              } catch (error) {
-                console.error('Failed to load Monaco Editor:', error);
-                console.log('Falling back to textarea');
-              }
-            }
-            
-            function loadScript(src) {
-              return new Promise((resolve, reject) => {
-                const script = document.createElement('script');
-                script.src = src;
-                script.onload = resolve;
-                script.onerror = reject;
-                document.head.appendChild(script);
-              });
-            }
-            
-            // Initialize Monaco Editor when page loads
-            document.addEventListener('DOMContentLoaded', initMonacoEditor);
-          </script>
-        </body>
-        </html>
-      `);
-=======
       res.send(getHtmlTemplate(this.host, this.port));
->>>>>>> 6a826aed
     });
   }
 
